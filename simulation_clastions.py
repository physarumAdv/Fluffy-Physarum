--- conflicted
+++ resolved
@@ -17,7 +17,7 @@
         faces (two-dimentional np.ndarray of int): the array
             of faces, where each face is given as an array of
             numbers of vertices on the face (vertices are 0-indexed).
-            Note: list the vertices clockwise watching 
+            Note: list the vertices clockwise watching
                 outside the polyhedron for each face
     """
     def __init__(self, vertices, faces):
@@ -420,19 +420,11 @@
         self._move_step_size(vector_move)
 
     def simple_visualizing(self, ax):
-<<<<<<< HEAD
-        left_sensor = self.left_sensor.astype(int)
-        central_sensor = self.central_sensor.astype(int)
-        right_sensor = self.right_sensor.astype(int)
-        coords = self.coords.astype(int)
-
-=======
         left_sensor = np.round(self.left_sensor)
         central_sensor = np.round(self.central_sensor)
         right_sensor = np.round(self.right_sensor)
         coords = np.round(self.coords)
-        
->>>>>>> 60b4ee22
+
         ax.scatter3D(xs=coords[0], ys=coords[1], zs=coords[2], color='black')
         ax.scatter3D(xs=central_sensor[0], ys=central_sensor[1], zs=central_sensor[2], color='black')
         ax.scatter3D(xs=left_sensor[0], ys=left_sensor[1], zs=left_sensor[2], color='red')
